--- conflicted
+++ resolved
@@ -1,10 +1,5 @@
 .DS_Store
 /target
 /.vscode
-<<<<<<< HEAD
-/.idea
-*.json
-=======
->>>>>>> 43926a58
 *.log
 /data