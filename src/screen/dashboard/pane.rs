--- conflicted
+++ resolved
@@ -442,41 +442,21 @@
                 Exchange::BybitSpot | Exchange::BybitLinear | Exchange::BybitInverse => {
                     get_icon_text(Icon::BybitLogo, 14)
                 }
+                Exchange::Rithmic => get_icon_text(Icon::RithmicLogo, 14)
             };
 
             let ticker_str = {
                 let symbol = ticker.display_symbol_and_type().0;
                 match ticker.get_market_type() {
-                    MarketType::Spot => symbol,
+                    MarketType::Spot | MarketType::Future => symbol,
                     MarketType::LinearPerps | MarketType::InversePerps => symbol + " PERP",
                 }
             };
 
             stream_info_element = stream_info_element.push(
-<<<<<<< HEAD
-                row![
-                    match exchange {
-                        Exchange::BinanceFutures | Exchange::BinanceSpot =>
-                            get_icon_text(Icon::BinanceLogo, 14),
-                        Exchange::BybitLinear | Exchange::BybitSpot =>
-                            get_icon_text(Icon::BybitLogo, 14),
-                        Exchange::Rithmic => get_icon_text(Icon::RithmicLogo, 14),
-                    },
-                    text({
-                        if market == MarketType::LinearPerps {
-                            ticker_str + " PERP"
-                        } else {
-                            ticker_str
-                        }
-                    })
-                    .size(14),
-                ]
-                .spacing(4),
-=======
                 row![exchange_info, text(ticker_str).size(14),]
                     .align_y(Vertical::Center)
                     .spacing(4),
->>>>>>> 28aae924
             );
         }
 
