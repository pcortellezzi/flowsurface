use crate::{
    StreamType,
    aggr::{TickMultiplier, ticks::TickCount},
    charts::{
        self, ChartBasis,
        candlestick::CandlestickChart,
        config::{self, VisualConfig},
        footprint::FootprintChart,
        heatmap::HeatmapChart,
        indicators::{CandlestickIndicator, FootprintIndicator, HeatmapIndicator, Indicator},
        timeandsales::TimeAndSales,
    },
    layout::SerializableChartData,
    screen::{
        self, DashboardError, Notification, UserTimezone, create_button,
        modal::{pane_menu, pane_notification},
    },
    style::{self, Icon, get_icon_text},
    window::{self, Window},
};
use exchanges::{
    Kline, OpenInterest, Ticker, TickerInfo, Timeframe,
    adapter::{Exchange, MarketType},
};
use iced::{
    Alignment, Element, Length, Renderer, Task, Theme,
    alignment::{Horizontal, Vertical},
    padding,
    widget::{button, center, column, container, pane_grid, row, scrollable, text, tooltip},
};
use serde::{Deserialize, Serialize};

#[derive(Debug, Clone, Copy, Deserialize, Serialize, PartialEq)]
pub enum PaneModal {
    StreamModifier,
    Settings,
    Indicators,
    None,
}

enum ExistingIndicators {
    Heatmap(Vec<HeatmapIndicator>),
    Footprint(Vec<FootprintIndicator>),
    Candlestick(Vec<CandlestickIndicator>),
}

#[derive(Debug, Clone)]
pub enum Message {
    PaneClicked(pane_grid::Pane),
    PaneResized(pane_grid::ResizeEvent),
    PaneDragged(pane_grid::DragEvent),
    ClosePane(pane_grid::Pane),
    SplitPane(pane_grid::Axis, pane_grid::Pane),
    MaximizePane(pane_grid::Pane),
    Restore,
    TicksizeSelected(TickMultiplier, pane_grid::Pane),
    ChartBasisSelected(ChartBasis, pane_grid::Pane),
    ToggleModal(pane_grid::Pane, PaneModal),
    InitPaneContent(
        window::Id,
        String,
        Option<pane_grid::Pane>,
        Vec<StreamType>,
        TickerInfo,
    ),
    ReplacePane(pane_grid::Pane),
    ChartUserUpdate(pane_grid::Pane, charts::Message),
    VisualConfigChanged(Option<pane_grid::Pane>, VisualConfig),
    ToggleIndicator(pane_grid::Pane, String),
    HideNotification(pane_grid::Pane, Notification),
    Popout,
    Merge,
}

pub struct PaneState {
    pub modal: PaneModal,
    pub stream: Vec<StreamType>,
    pub content: PaneContent,
    pub settings: PaneSettings,
}

impl PaneState {
    pub fn new(stream: Vec<StreamType>, settings: PaneSettings) -> Self {
        Self {
            modal: PaneModal::None,
            stream,
            content: PaneContent::Starter,
            settings,
        }
    }

    pub fn from_config(
        content: PaneContent,
        stream: Vec<StreamType>,
        settings: PaneSettings,
    ) -> Self {
        Self {
            modal: PaneModal::None,
            stream,
            content,
            settings,
        }
    }

    /// sets the ticker info, tries to return multiplied tick size, otherwise returns the min tick size
    pub fn set_tickers_info(
        &mut self,
        multiplier: Option<TickMultiplier>,
        ticker_info: TickerInfo,
    ) -> f32 {
        self.settings.ticker_info = Some(ticker_info);

        if let Some(multiplier) = multiplier {
            self.settings.tick_multiply = Some(multiplier);
            multiplier.multiply_with_min_tick_size(ticker_info)
        } else {
            ticker_info.min_ticksize
        }
    }

    pub fn get_ticker_exchange(&self) -> Option<(Exchange, Ticker)> {
        for stream in &self.stream {
            match stream {
                StreamType::DepthAndTrades { exchange, ticker } => {
                    return Some((*exchange, *ticker));
                }
                StreamType::Kline {
                    exchange, ticker, ..
                } => {
                    return Some((*exchange, *ticker));
                }
                _ => {}
            }
        }
        None
    }

    pub fn init_content_task(
        &mut self,
        content: &str,
        exchange: Exchange,
        ticker: (Ticker, TickerInfo),
        pane: pane_grid::Pane,
        window: window::Id,
    ) -> Task<Message> {
        let streams = match content {
            "heatmap" | "time&sales" => {
                vec![StreamType::DepthAndTrades {
                    exchange,
                    ticker: ticker.0,
                }]
            }
            "footprint" => {
                let basis = self
                    .settings
                    .selected_basis
                    .unwrap_or(ChartBasis::Time(Timeframe::M5.into()));

                match basis {
                    ChartBasis::Time(interval) => {
                        vec![
                            StreamType::DepthAndTrades {
                                exchange,
                                ticker: ticker.0,
                            },
                            StreamType::Kline {
                                exchange,
                                ticker: ticker.0,
                                timeframe: interval.into(),
                            },
                        ]
                    }
                    ChartBasis::Tick(_) => {
                        vec![StreamType::DepthAndTrades {
                            exchange,
                            ticker: ticker.0,
                        }]
                    }
                }
            }
            "candlestick" => {
                let basis = self
                    .settings
                    .selected_basis
                    .unwrap_or(ChartBasis::Time(Timeframe::M15.into()));

                match basis {
                    ChartBasis::Time(interval) => {
                        vec![StreamType::Kline {
                            exchange,
                            ticker: ticker.0,
                            timeframe: interval.into(),
                        }]
                    }
                    ChartBasis::Tick(_) => {
                        vec![StreamType::DepthAndTrades {
                            exchange,
                            ticker: ticker.0,
                        }]
                    }
                }
            }
            _ => vec![],
        };

        self.stream = streams.clone();

        Task::done(Message::InitPaneContent(
            window,
            content.to_string(),
            Some(pane),
            streams,
            ticker.1,
        ))
    }

    pub fn set_content(
        &mut self,
        ticker_info: TickerInfo,
        content_str: &str,
    ) -> Result<(), DashboardError> {
        let (existing_indicators, existing_layout) = match (&self.content, content_str) {
            (PaneContent::Heatmap(chart, indicators), "heatmap") => (
                Some(ExistingIndicators::Heatmap(indicators.clone())),
                Some(chart.get_chart_layout()),
            ),
            (PaneContent::Footprint(chart, indicators), "footprint") => (
                Some(ExistingIndicators::Footprint(indicators.clone())),
                Some(chart.get_chart_layout()),
            ),
            (PaneContent::Candlestick(chart, indicators), "candlestick") => (
                Some(ExistingIndicators::Candlestick(indicators.clone())),
                Some(chart.get_chart_layout()),
            ),
            _ => (None, None),
        };

        self.content = match content_str {
            "heatmap" => {
                let tick_size = self.set_tickers_info(Some(TickMultiplier(10)), ticker_info);
                let enabled_indicators = match existing_indicators {
                    Some(ExistingIndicators::Heatmap(indicators)) => indicators,
                    _ => vec![HeatmapIndicator::Volume],
                };
                let layout = existing_layout.unwrap_or(SerializableChartData {
                    crosshair: true,
                    indicators_split: None,
                });

                let config = self.settings.visual_config.and_then(|cfg| cfg.heatmap());

                PaneContent::Heatmap(
                    HeatmapChart::new(
                        layout,
                        tick_size,
                        100,
                        &enabled_indicators,
                        Some(ticker_info),
                        config,
                    ),
                    enabled_indicators,
                )
            }
            "footprint" => {
                let tick_size = self.set_tickers_info(Some(TickMultiplier(50)), ticker_info);

                let basis = self
                    .settings
                    .selected_basis
                    .unwrap_or(ChartBasis::Time(Timeframe::M5.into()));

                let enabled_indicators = match existing_indicators {
                    Some(ExistingIndicators::Footprint(indicators)) => indicators,
                    _ => vec![FootprintIndicator::Volume, FootprintIndicator::OpenInterest],
                };

                let layout = existing_layout.unwrap_or(SerializableChartData {
                    crosshair: true,
                    indicators_split: Some(0.8),
                });

                PaneContent::Footprint(
                    FootprintChart::new(
                        layout,
                        basis,
                        tick_size,
                        vec![],
                        vec![],
                        &enabled_indicators,
                        Some(ticker_info),
                    ),
                    enabled_indicators,
                )
            }
            "candlestick" => {
                let tick_size = self.set_tickers_info(None, ticker_info);

                let basis = self
                    .settings
                    .selected_basis
                    .unwrap_or(ChartBasis::Time(Timeframe::M15.into()));

                let enabled_indicators = match existing_indicators {
                    Some(ExistingIndicators::Candlestick(indicators)) => indicators,
                    _ => vec![
                        CandlestickIndicator::Volume,
                        CandlestickIndicator::OpenInterest,
                    ],
                };

                let layout = existing_layout.unwrap_or(SerializableChartData {
                    crosshair: true,
                    indicators_split: Some(0.8),
                });

                PaneContent::Candlestick(
                    CandlestickChart::new(
                        layout,
                        basis,
                        vec![],
                        vec![],
                        tick_size,
                        &enabled_indicators,
                        Some(ticker_info),
                    ),
                    enabled_indicators,
                )
            }
            "time&sales" => {
                let config = self
                    .settings
                    .visual_config
                    .and_then(|cfg| cfg.time_and_sales());

                PaneContent::TimeAndSales(TimeAndSales::new(config))
            }
            _ => {
                log::error!("content not found: {}", content_str);
                return Err(DashboardError::PaneSet(
                    "content not found: ".to_string() + content_str,
                ));
            }
        };

        Ok(())
    }

    pub fn insert_oi_vec(&mut self, req_id: Option<uuid::Uuid>, oi: Vec<OpenInterest>) {
        match &mut self.content {
            PaneContent::Candlestick(chart, _) => {
                chart.insert_open_interest(req_id, oi);
            }
            PaneContent::Footprint(chart, _) => {
                chart.insert_open_interest(req_id, oi);
            }
            _ => {
                log::error!("pane content not candlestick");
            }
        }
    }

    pub fn insert_klines_vec(
        &mut self,
        req_id: Option<uuid::Uuid>,
        timeframe: Timeframe,
        klines: &Vec<Kline>,
    ) {
        match &mut self.content {
            PaneContent::Candlestick(chart, indicators) => {
                if let Some(id) = req_id {
                    chart.insert_new_klines(id, klines);
                } else {
                    let (raw_trades, tick_size) = (chart.get_raw_trades(), chart.get_tick_size());
                    let layout = chart.get_chart_layout();
                    let ticker_info = self.settings.ticker_info;

                    *chart = CandlestickChart::new(
                        layout,
                        ChartBasis::Time(timeframe.into()),
                        klines.clone(),
                        raw_trades,
                        tick_size,
                        indicators,
                        ticker_info,
                    );
                }
            }
            PaneContent::Footprint(chart, indicators) => {
                if let Some(id) = req_id {
                    chart.insert_new_klines(id, klines);
                } else {
                    let (raw_trades, tick_size) = (chart.get_raw_trades(), chart.get_tick_size());
                    let layout = chart.get_chart_layout();
                    let ticker_info = self.settings.ticker_info;

                    *chart = FootprintChart::new(
                        layout,
                        ChartBasis::Time(timeframe.into()),
                        tick_size,
                        klines.clone(),
                        raw_trades,
                        indicators,
                        ticker_info,
                    );
                }
            }
            _ => {
                log::error!("pane content not candlestick or footprint");
            }
        }
    }

    pub fn view<'a>(
        &'a self,
        id: pane_grid::Pane,
        panes: usize,
        is_focused: bool,
        maximized: bool,
        window: window::Id,
        main_window: &'a Window,
        timezone: &'a UserTimezone,
        notifications: Option<&'a Vec<screen::Notification>>,
    ) -> pane_grid::Content<'a, Message, Theme, Renderer> {
        let mut stream_info_element = row![]
            .padding(padding::left(8))
            .align_y(Vertical::Center)
            .spacing(8)
            .height(Length::Fixed(32.0));

        if let Some((exchange, ticker)) = self.get_ticker_exchange() {
            let (ticker_str, market) = ticker.get_string();

            stream_info_element = stream_info_element.push(
                row![
                    match exchange {
<<<<<<< HEAD
                        Exchange::BinanceFutures | Exchange::BinanceSpot => get_icon_text(Icon::BinanceLogo, 14),
                        Exchange::BybitLinear | Exchange::BybitSpot => get_icon_text(Icon::BybitLogo, 14),
                        Exchange::Rithmic => get_icon_text(Icon::RithmicLogo, 14),
=======
                        Exchange::BinanceFutures | Exchange::BinanceSpot =>
                            get_icon_text(Icon::BinanceLogo, 14),
                        Exchange::BybitLinear | Exchange::BybitSpot =>
                            get_icon_text(Icon::BybitLogo, 14),
>>>>>>> 43926a58
                    },
                    text({
                        if market == MarketType::LinearPerps {
                            ticker_str + " PERP"
                        } else {
                            ticker_str
                        }
                    })
                    .size(14),
                ]
                .spacing(4),
            );
        }

        let mut is_chart = false;
        let is_stream_modifier = self.modal == PaneModal::StreamModifier;

        match self.content {
            PaneContent::Heatmap(_, _) => {
                stream_info_element = stream_info_element.push(
                    button(text(
                        self.settings
                            .tick_multiply
                            .unwrap_or(TickMultiplier(5))
                            .to_string(),
                    ))
                    .style(move |theme, status| {
                        style::button_modifier(theme, status, !is_stream_modifier)
                    })
                    .on_press(Message::ToggleModal(id, PaneModal::StreamModifier)),
                );

                is_chart = true;
            }
            PaneContent::Footprint(_, _) => {
                stream_info_element = stream_info_element.push(
                    button(text(format!(
                        "{} - {}",
                        self.settings
                            .selected_basis
                            .unwrap_or(ChartBasis::Time(Timeframe::M5.into())),
                        self.settings.tick_multiply.unwrap_or(TickMultiplier(10)),
                    )))
                    .style(move |theme, status| {
                        style::button_modifier(theme, status, !is_stream_modifier)
                    })
                    .on_press(Message::ToggleModal(id, PaneModal::StreamModifier)),
                );

                is_chart = true;
            }
            PaneContent::Candlestick(_, _) => {
                stream_info_element = stream_info_element.push(
                    button(text(
                        self.settings
                            .selected_basis
                            .unwrap_or(ChartBasis::Time(Timeframe::M15.into()))
                            .to_string(),
                    ))
                    .style(move |theme, status| {
                        style::button_modifier(theme, status, !is_stream_modifier)
                    })
                    .on_press(Message::ToggleModal(id, PaneModal::StreamModifier)),
                );

                is_chart = true;
            }
            _ => {}
        }

        let content = pane_grid::Content::new(match &self.content {
            PaneContent::Starter => center(text("select a ticker to start").size(16)).into(),
            PaneContent::Heatmap(content, indicators) => {
                view_chart(id, self, content, notifications, indicators, timezone)
            }
            PaneContent::Footprint(content, indicators) => {
                view_chart(id, self, content, notifications, indicators, timezone)
            }
            PaneContent::Candlestick(content, indicators) => {
                view_chart(id, self, content, notifications, indicators, timezone)
            }
            PaneContent::TimeAndSales(content) => {
                view_panel(id, self, content, notifications, timezone)
            }
        })
        .style(move |theme| style::pane_background(theme, is_focused));

        let title_bar = pane_grid::TitleBar::new(stream_info_element)
            .controls(view_controls(
                id,
                panes,
                maximized,
                window != main_window.id,
                is_chart,
            ))
            .style(style::pane_title_bar);

        content.title_bar(title_bar)
    }

    pub fn matches_stream(&self, stream: &StreamType) -> bool {
        self.stream.iter().any(|existing| existing == stream)
    }
}

/// Pane `view()` traits that includes a chart with `Canvas`
///
/// e.g. panes for Heatmap, Footprint, Candlestick charts
trait ChartView {
    fn view<'a, I: Indicator>(
        &'a self,
        pane: pane_grid::Pane,
        state: &'a PaneState,
        indicators: &'a [I],
        notifications: Option<&'a Vec<screen::Notification>>,
        timezone: &'a UserTimezone,
    ) -> Element<'a, Message>;
}

#[derive(Debug, Clone, Copy)]
enum StreamModifier {
    CandlestickChart(ChartBasis),
    FootprintChart(ChartBasis, TickMultiplier),
    HeatmapChart(TickMultiplier),
}

fn handle_chart_view<'a, F>(
    underlay: Element<'a, Message>,
    state: &'a PaneState,
    pane: pane_grid::Pane,
    indicators: &'a [impl Indicator],
    settings_view: F,
    notifications: Option<&'a Vec<screen::Notification>>,
    stream_modifier: StreamModifier,
) -> Element<'a, Message>
where
    F: FnOnce() -> Element<'a, Message>,
{
    let base = if let Some(notifications) = notifications {
        pane_notification(
            underlay,
            screen::notification_modal(notifications, move |notification| {
                Message::HideNotification(pane, notification)
            }),
        )
    } else {
        underlay
    };

    match state.modal {
        PaneModal::StreamModifier => pane_menu(
            base,
            stream_modifier_view(pane, stream_modifier),
            Message::ToggleModal(pane, PaneModal::None),
            padding::left(36),
            Alignment::Start,
        ),
        PaneModal::Indicators => pane_menu(
            base,
            indicators_view(
                pane,
                state
                    .settings
                    .ticker_info
                    .map(|info| info.get_market_type()),
                indicators,
            ),
            Message::ToggleModal(pane, PaneModal::None),
            padding::right(12).left(12),
            Alignment::End,
        ),
        PaneModal::Settings => pane_menu(
            base,
            settings_view(),
            Message::ToggleModal(pane, PaneModal::None),
            padding::right(12).left(12),
            Alignment::End,
        ),
        _ => base,
    }
}

impl ChartView for HeatmapChart {
    fn view<'a, I: Indicator>(
        &'a self,
        pane: pane_grid::Pane,
        state: &'a PaneState,
        indicators: &'a [I],
        notifications: Option<&'a Vec<screen::Notification>>,
        timezone: &'a UserTimezone,
    ) -> Element<'a, Message> {
        let underlay = self
            .view(indicators, timezone)
            .map(move |message| Message::ChartUserUpdate(pane, message));

        let settings_view = || config::heatmap_cfg_view(self.get_visual_config(), pane);

        handle_chart_view(
            underlay,
            state,
            pane,
            indicators,
            settings_view,
            notifications,
            StreamModifier::HeatmapChart(
                state.settings.tick_multiply.unwrap_or(TickMultiplier(10)),
            ),
        )
    }
}

impl ChartView for FootprintChart {
    fn view<'a, I: Indicator>(
        &'a self,
        pane: pane_grid::Pane,
        state: &'a PaneState,
        indicators: &'a [I],
        notifications: Option<&'a Vec<screen::Notification>>,
        timezone: &'a UserTimezone,
    ) -> Element<'a, Message> {
        let underlay = self
            .view(indicators, timezone)
            .map(move |message| Message::ChartUserUpdate(pane, message));

        let settings_view = || blank_settings_view();

        handle_chart_view(
            underlay,
            state,
            pane,
            indicators,
            settings_view,
            notifications,
            StreamModifier::FootprintChart(
                state
                    .settings
                    .selected_basis
                    .unwrap_or(ChartBasis::Time(Timeframe::M5.into())),
                state.settings.tick_multiply.unwrap_or(TickMultiplier(10)),
            ),
        )
    }
}

impl ChartView for CandlestickChart {
    fn view<'a, I: Indicator>(
        &'a self,
        pane: pane_grid::Pane,
        state: &'a PaneState,
        indicators: &'a [I],
        notifications: Option<&'a Vec<screen::Notification>>,
        timezone: &'a UserTimezone,
    ) -> Element<'a, Message> {
        let underlay = self
            .view(indicators, timezone)
            .map(move |message| Message::ChartUserUpdate(pane, message));

        let settings_view = || blank_settings_view();

        handle_chart_view(
            underlay,
            state,
            pane,
            indicators,
            settings_view,
            notifications,
            StreamModifier::CandlestickChart(
                state
                    .settings
                    .selected_basis
                    .unwrap_or(ChartBasis::Time(Timeframe::M15.into())),
            ),
        )
    }
}

/// Pane `view()` traits that doesnt include a chart, `Canvas`
///
/// e.g. Time&Sales pane
trait PanelView {
    fn view(
        &self,
        pane: pane_grid::Pane,
        state: &PaneState,
        timezone: &UserTimezone,
    ) -> Element<Message>;
}

impl PanelView for TimeAndSales {
    fn view(
        &self,
        pane: pane_grid::Pane,
        state: &PaneState,
        timezone: &UserTimezone,
    ) -> Element<Message> {
        let underlay = self.view(timezone);

        match state.modal {
            PaneModal::Settings => pane_menu(
                underlay,
                config::timesales_cfg_view(self.get_config(), pane),
                Message::ToggleModal(pane, PaneModal::None),
                padding::right(12).left(12),
                Alignment::End,
            ),
            _ => underlay,
        }
    }
}

// Modal views, overlay
fn indicators_view<I: Indicator>(
    pane: pane_grid::Pane,
    market_type: Option<MarketType>,
    selected: &[I],
) -> Element<Message> {
    let mut content_row =
        column![container(text("Indicators").size(14)).padding(padding::bottom(8)),].spacing(4);

    for indicator in I::get_available(market_type) {
        content_row = content_row.push(if selected.contains(indicator) {
            button(text(indicator.to_string()))
                .on_press(Message::ToggleIndicator(pane, indicator.to_string()))
                .width(Length::Fill)
                .style(move |theme, status| style::button_transparent(theme, status, true))
        } else {
            button(text(indicator.to_string()))
                .on_press(Message::ToggleIndicator(pane, indicator.to_string()))
                .width(Length::Fill)
                .style(move |theme, status| style::button_transparent(theme, status, false))
        });
    }

    container(content_row)
        .max_width(200)
        .padding(16)
        .style(style::chart_modal)
        .into()
}

fn stream_modifier_view<'a>(
    pane: pane_grid::Pane,
    modifiers: StreamModifier,
) -> Element<'a, Message> {
    let (selected_basis, selected_ticksize) = match modifiers {
        StreamModifier::CandlestickChart(basis) => (Some(basis), None),
        StreamModifier::FootprintChart(basis, ticksize) => (Some(basis), Some(ticksize)),
        StreamModifier::HeatmapChart(ticksize) => (None, Some(ticksize)),
    };

    let create_button = |content: String, msg: Option<Message>, active: bool| {
        let btn = button(container(text(content)).align_x(Horizontal::Center))
            .width(Length::Fill)
            .style(move |theme, status| style::button_transparent(theme, status, active));

        if let Some(msg) = msg {
            btn.on_press(msg)
        } else {
            btn
        }
    };

    let mut content_row = row![].align_y(Vertical::Center).spacing(16);

    let mut timeframes_column = column![].padding(4).align_x(Horizontal::Center);

    let mut tick_basis_column = column![].padding(4).align_x(Horizontal::Center);

    if let Some(basis) = selected_basis {
        match basis {
            ChartBasis::Time(selected_timeframe) => {
                timeframes_column = timeframes_column.push(
                    row![
                        create_button("Timeframe".to_string(), None, false,),
                        create_button(
                            "Ticks".to_string(),
                            Some(Message::ChartBasisSelected(ChartBasis::Tick(200), pane,)),
                            true,
                        ),
                    ]
                    .padding(padding::bottom(8))
                    .spacing(4),
                );

                for timeframe in &Timeframe::ALL {
                    let msg = if *timeframe == selected_timeframe.into() {
                        None
                    } else {
                        Some(Message::ChartBasisSelected(
                            ChartBasis::Time(u64::from(*timeframe)),
                            pane,
                        ))
                    };
                    timeframes_column =
                        timeframes_column.push(create_button(timeframe.to_string(), msg, false));
                }

                content_row =
                    content_row.push(container(timeframes_column).style(style::modal_container));
            }
            ChartBasis::Tick(selected_tick) => {
                tick_basis_column = tick_basis_column.push(
                    row![
                        create_button(
                            "Timeframe".to_string(),
                            Some(Message::ChartBasisSelected(
                                ChartBasis::Time(Timeframe::M5.into()),
                                pane
                            )),
                            true,
                        ),
                        create_button("Ticks".to_string(), None, false,),
                    ]
                    .padding(padding::bottom(8))
                    .spacing(4),
                );

                for tick_count in &TickCount::ALL {
                    let msg = if *tick_count == selected_tick.into() {
                        None
                    } else {
                        Some(Message::ChartBasisSelected(
                            ChartBasis::Tick(u64::from(*tick_count)),
                            pane,
                        ))
                    };
                    tick_basis_column =
                        tick_basis_column.push(create_button(tick_count.to_string(), msg, false));
                }

                content_row =
                    content_row.push(container(tick_basis_column).style(style::modal_container));
            }
        }
    }

    let mut ticksizes_column = column![].padding(4).align_x(Horizontal::Center);

    if selected_ticksize.is_some() {
        ticksizes_column =
            ticksizes_column.push(container(text("Ticksize Mltp.")).padding(padding::bottom(8)));

        for ticksize in &TickMultiplier::ALL {
            let msg = if selected_ticksize == Some(*ticksize) {
                None
            } else {
                Some(Message::TicksizeSelected(*ticksize, pane))
            };
            ticksizes_column =
                ticksizes_column.push(create_button(ticksize.to_string(), msg, false));
        }

        content_row = content_row.push(container(ticksizes_column).style(style::modal_container));
    }

    container(scrollable::Scrollable::with_direction(
        content_row,
        scrollable::Direction::Vertical(scrollable::Scrollbar::new().width(4).scroller_width(4)),
    ))
    .padding(16)
    .max_width(if selected_ticksize.is_some() && selected_basis.is_some() {
        380
    } else if selected_basis.is_some() {
        200
    } else {
        120
    })
    .style(style::chart_modal)
    .into()
}

fn blank_settings_view<'a>() -> Element<'a, Message> {
    container(text(
        "This chart type doesn't have any configurations, WIP...",
    ))
    .padding(16)
    .width(Length::Shrink)
    .max_width(500)
    .style(style::chart_modal)
    .into()
}

// Main pane content views, underlays
fn view_panel<'a, C: PanelView>(
    pane: pane_grid::Pane,
    state: &'a PaneState,
    content: &'a C,
    notifications: Option<&'a Vec<screen::Notification>>,
    timezone: &'a UserTimezone,
) -> Element<'a, Message> {
    let base = center(content.view(pane, state, timezone));

    if let Some(notifications) = notifications {
        pane_notification(
            base,
            screen::notification_modal(notifications, move |notification| {
                Message::HideNotification(pane, notification)
            }),
        )
    } else {
        base.into()
    }
}

fn view_chart<'a, C: ChartView, I: Indicator>(
    pane: pane_grid::Pane,
    state: &'a PaneState,
    content: &'a C,
    notifications: Option<&'a Vec<screen::Notification>>,
    indicators: &'a [I],
    timezone: &'a UserTimezone,
) -> Element<'a, Message> {
    content.view(pane, state, indicators, notifications, timezone)
}

// Pane controls, title bar
fn view_controls<'a>(
    pane: pane_grid::Pane,
    total_panes: usize,
    is_maximized: bool,
    is_popout: bool,
    is_chart: bool,
) -> Element<'a, Message> {
    let button_style =
        |theme: &Theme, status: button::Status| style::button_transparent(theme, status, false);
    let tooltip_pos = tooltip::Position::Bottom;

    let mut buttons = row![create_button(
        get_icon_text(Icon::Cog, 12),
        Message::ToggleModal(pane, PaneModal::Settings),
        None,
        tooltip_pos,
        button_style,
    )];

    if is_chart {
        buttons = buttons.push(create_button(
            get_icon_text(Icon::ChartOutline, 12),
            Message::ToggleModal(pane, PaneModal::Indicators),
            Some("Indicators"),
            tooltip_pos,
            button_style,
        ));
    }

    if is_popout {
        buttons = buttons.push(create_button(
            get_icon_text(Icon::Popout, 12),
            Message::Merge,
            Some("Merge"),
            tooltip_pos,
            button_style,
        ));
    } else if total_panes > 1 {
        buttons = buttons.push(create_button(
            get_icon_text(Icon::Popout, 12),
            Message::Popout,
            Some("Pop out"),
            tooltip_pos,
            button_style,
        ));
    }

    if total_panes > 1 {
        let (resize_icon, message) = if is_maximized {
            (Icon::ResizeSmall, Message::Restore)
        } else {
            (Icon::ResizeFull, Message::MaximizePane(pane))
        };

        buttons = buttons.push(create_button(
            get_icon_text(resize_icon, 12),
            message,
            None,
            tooltip_pos,
            button_style,
        ));

        buttons = buttons.push(create_button(
            get_icon_text(Icon::Close, 12),
            Message::ClosePane(pane),
            None,
            tooltip_pos,
            button_style,
        ));
    }

    buttons
        .padding(padding::right(4))
        .align_y(Vertical::Center)
        .height(Length::Fixed(32.0))
        .into()
}

pub enum PaneContent {
    Starter,
    Heatmap(HeatmapChart, Vec<HeatmapIndicator>),
    Footprint(FootprintChart, Vec<FootprintIndicator>),
    Candlestick(CandlestickChart, Vec<CandlestickIndicator>),
    TimeAndSales(TimeAndSales),
}

impl PaneContent {
    pub fn toggle_indicator(&mut self, indicator_str: String) {
        match self {
            PaneContent::Heatmap(chart, indicators) => {
                let indicator = if indicator_str.as_str() == "Volume" {
                    HeatmapIndicator::Volume
                } else {
                    log::error!("indicator not found: {}", indicator_str);
                    return;
                };

                if indicators.contains(&indicator) {
                    indicators.retain(|i| i != &indicator);
                } else {
                    indicators.push(indicator);
                }

                chart.toggle_indicator(indicator);
            }
            PaneContent::Footprint(chart, indicators) => {
                let indicator = match indicator_str.as_str() {
                    "Volume" => FootprintIndicator::Volume,
                    "Open Interest" => FootprintIndicator::OpenInterest,
                    _ => {
                        log::error!("indicator not found: {}", indicator_str);
                        return;
                    }
                };

                if indicators.contains(&indicator) {
                    indicators.retain(|i| i != &indicator);
                } else {
                    indicators.push(indicator);
                }

                chart.toggle_indicator(indicator);
            }
            PaneContent::Candlestick(chart, indicators) => {
                let indicator = match indicator_str.as_str() {
                    "Volume" => CandlestickIndicator::Volume,
                    "Open Interest" => CandlestickIndicator::OpenInterest,
                    _ => {
                        log::error!("indicator not found: {}", indicator_str);
                        return;
                    }
                };

                if indicators.contains(&indicator) {
                    indicators.retain(|i| i != &indicator);
                } else {
                    indicators.push(indicator);
                }

                chart.toggle_indicator(indicator);
            }
            _ => {}
        }
    }

    pub fn change_visual_config(&mut self, config: VisualConfig) {
        match (self, config) {
            (PaneContent::Heatmap(chart, _), VisualConfig::Heatmap(cfg)) => {
                chart.set_visual_config(cfg);
            }
            (PaneContent::TimeAndSales(panel), VisualConfig::TimeAndSales(cfg)) => {
                panel.set_config(cfg);
            }
            _ => {}
        }
    }
}

#[derive(Debug, Clone, Copy, Deserialize, Serialize, Default)]
#[serde(default)]
pub struct PaneSettings {
    pub ticker_info: Option<TickerInfo>,
    pub tick_multiply: Option<TickMultiplier>,
    pub visual_config: Option<VisualConfig>,
    pub selected_basis: Option<ChartBasis>,
}<|MERGE_RESOLUTION|>--- conflicted
+++ resolved
@@ -433,16 +433,11 @@
             stream_info_element = stream_info_element.push(
                 row![
                     match exchange {
-<<<<<<< HEAD
-                        Exchange::BinanceFutures | Exchange::BinanceSpot => get_icon_text(Icon::BinanceLogo, 14),
-                        Exchange::BybitLinear | Exchange::BybitSpot => get_icon_text(Icon::BybitLogo, 14),
-                        Exchange::Rithmic => get_icon_text(Icon::RithmicLogo, 14),
-=======
                         Exchange::BinanceFutures | Exchange::BinanceSpot =>
                             get_icon_text(Icon::BinanceLogo, 14),
                         Exchange::BybitLinear | Exchange::BybitSpot =>
                             get_icon_text(Icon::BybitLogo, 14),
->>>>>>> 43926a58
+                        Exchange::Rithmic => get_icon_text(Icon::RithmicLogo, 14),
                     },
                     text({
                         if market == MarketType::LinearPerps {
