--- conflicted
+++ resolved
@@ -220,13 +220,8 @@
         } else {
             ticker_str + {
                 match market {
-<<<<<<< HEAD
-                    MarketType::Spot | MarketType::Futures => "",
-                    MarketType::LinearPerps => "P",
-=======
-                    MarketType::Spot => "",
+                    MarketType::Spot | MarketType::Future => "",
                     MarketType::LinearPerps | MarketType::InversePerps => "P",
->>>>>>> 28aae924
                 }
             }
         };
@@ -242,11 +237,6 @@
 
     fn matches_exchange(ex: Exchange, tab: &TickerTab) -> bool {
         match tab {
-<<<<<<< HEAD
-            TickerTab::Bybit => matches!(ex, Exchange::BybitLinear | Exchange::BybitSpot),
-            TickerTab::Binance => matches!(ex, Exchange::BinanceFutures | Exchange::BinanceSpot),
-            TickerTab::Rithmic => matches!(ex, Exchange::Rithmic),
-=======
             TickerTab::Bybit => matches!(
                 ex,
                 Exchange::BybitLinear | Exchange::BybitSpot | Exchange::BybitInverse
@@ -255,7 +245,7 @@
                 ex,
                 Exchange::BinanceLinear | Exchange::BinanceInverse | Exchange::BinanceSpot
             ),
->>>>>>> 28aae924
+            TickerTab::Rithmic => matches!(ex, Exchange::Rithmic),
             _ => false,
         }
     }
@@ -722,21 +712,13 @@
                 row![
                     row![
                         match exchange {
-<<<<<<< HEAD
-                            Exchange::BybitLinear | Exchange::BybitSpot =>
-                                get_icon_text(Icon::BybitLogo, 12),
-                            Exchange::BinanceFutures | Exchange::BinanceSpot =>
-                                get_icon_text(Icon::BinanceLogo, 12),
-                            Exchange::Rithmic =>
-                                get_icon_text(Icon::RithmicLogo, 12),
-=======
                             Exchange::BybitInverse
                             | Exchange::BybitLinear
                             | Exchange::BybitSpot => get_icon_text(Icon::BybitLogo, 12),
                             Exchange::BinanceInverse
                             | Exchange::BinanceLinear
                             | Exchange::BinanceSpot => get_icon_text(Icon::BinanceLogo, 12),
->>>>>>> 28aae924
+                            Exchange::Rithmic => get_icon_text(Icon::RithmicLogo, 12),
                         },
                         text(&display_data.display_ticker),
                     ]
@@ -794,19 +776,12 @@
                 Exchange::Rithmic => get_icon_text(Icon::RithmicLogo, 12),
             },
             text(
-<<<<<<< HEAD
-                ticker_str + {
-                    match market {
-                        MarketType::Spot | MarketType::Futures => "",
-                        MarketType::LinearPerps => " Perp",
-=======
                 ticker_str
                     + " "
                     + &market.to_string()
                     + match market {
-                        MarketType::Spot => "",
+                        MarketType::Spot | MarketType::Future => "",
                         MarketType::LinearPerps | MarketType::InversePerps => " Perp",
->>>>>>> 28aae924
                     }
             ),
         ]
