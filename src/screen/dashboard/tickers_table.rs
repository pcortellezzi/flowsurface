use std::collections::HashMap;

use crate::style::{self, ICON_FONT, Icon, get_icon_text};
use exchanges::{
    Ticker, TickerStats,
    adapter::{Exchange, MarketType},
};
use iced::{
    Element, Length, Renderer, Size, Task, Theme,
    alignment::{self, Horizontal, Vertical},
    padding,
    widget::{
        Button, Column, Container, Space, Text, button, column, container, horizontal_rule,
        horizontal_space, row,
        scrollable::{self, AbsoluteOffset},
        text, text_input,
    },
};

const TICKER_CARD_HEIGHT: f32 = 64.0;
const SEARCH_BAR_HEIGHT: f32 = 120.0;

#[derive(Debug, Clone, PartialEq)]
pub enum TickerTab {
    All,
    Bybit,
    Binance,
    Rithmic,
    Favorites,
}

#[derive(Clone)]
struct TickerDisplayData {
    display_ticker: String,
    price_change_display: String,
    volume_display: String,
    mark_price_display: String,
    card_color_alpha: f32,
}

#[derive(Debug, Clone, PartialEq)]
pub enum SortOptions {
    VolumeAsc,
    VolumeDesc,
    ChangeAsc,
    ChangeDesc,
}

#[derive(Debug, Clone)]
pub enum Message {
    ChangeTickersTableTab(TickerTab),
    UpdateSearchQuery(String),
    ChangeSortOption(SortOptions),
    ShowSortingOptions,
    TickerSelected(Ticker, Exchange, String),
    ExpandTickerCard(Option<(Ticker, Exchange)>),
    FavoriteTicker(Exchange, Ticker),
    Scrolled(scrollable::Viewport),
    SetMarketFilter(Option<MarketType>),
}

pub struct TickersTable {
    tickers_info: HashMap<Exchange, Vec<(Ticker, TickerStats)>>,
    combined_tickers: Vec<(Exchange, Ticker, TickerStats, bool)>,
    favorited_tickers: Vec<(Exchange, Ticker)>,
    display_cache: HashMap<(Exchange, Ticker), TickerDisplayData>,
    selected_tab: TickerTab,
    search_query: String,
    show_sort_options: bool,
    selected_sort_option: SortOptions,
    selected_market: Option<MarketType>,
    expand_ticker_card: Option<(Ticker, Exchange)>,
    scroll_offset: AbsoluteOffset,
    is_show: bool,
}

impl TickersTable {
    pub fn new(favorited_tickers: Vec<(Exchange, Ticker)>) -> Self {
        Self {
            tickers_info: HashMap::new(),
            combined_tickers: Vec::new(),
            display_cache: HashMap::new(),
            favorited_tickers,
            selected_tab: TickerTab::All,
            search_query: String::new(),
            show_sort_options: false,
            selected_sort_option: SortOptions::VolumeDesc,
            expand_ticker_card: None,
            scroll_offset: AbsoluteOffset::default(),
            selected_market: None,
            is_show: false,
        }
    }

    pub fn update_table(&mut self, exchange: Exchange, tickers_info: HashMap<Ticker, TickerStats>) {
        self.display_cache.retain(|(ex, _), _| ex != &exchange);

        let tickers_vec: Vec<_> = tickers_info
            .into_iter()
            .map(|(ticker, stats)| {
                self.display_cache.insert(
                    (exchange, ticker),
                    Self::compute_display_data(&ticker, &stats),
                );
                (ticker, stats)
            })
            .collect();

        self.tickers_info.insert(exchange, tickers_vec);
        self.update_combined_tickers();
    }

    fn update_combined_tickers(&mut self) {
        self.combined_tickers.clear();

        self.tickers_info.iter().for_each(|(exchange, tickers)| {
            for (ticker, stats) in tickers {
                let is_fav = self
                    .favorited_tickers
                    .iter()
                    .any(|(ex, tick)| ex == exchange && tick == ticker);
                self.combined_tickers
                    .push((*exchange, *ticker, *stats, is_fav));
            }
        });

        match self.selected_sort_option {
            SortOptions::VolumeDesc => {
                self.combined_tickers
                    .sort_by(|a: &(Exchange, Ticker, TickerStats, bool), b| {
                        b.2.daily_volume
                            .partial_cmp(&a.2.daily_volume)
                            .unwrap_or(std::cmp::Ordering::Equal)
                    });
            }
            SortOptions::VolumeAsc => {
                self.combined_tickers
                    .sort_by(|a: &(Exchange, Ticker, TickerStats, bool), b| {
                        a.2.daily_volume
                            .partial_cmp(&b.2.daily_volume)
                            .unwrap_or(std::cmp::Ordering::Equal)
                    });
            }
            SortOptions::ChangeDesc => {
                self.combined_tickers
                    .sort_by(|a: &(Exchange, Ticker, TickerStats, bool), b| {
                        b.2.daily_price_chg
                            .partial_cmp(&a.2.daily_price_chg)
                            .unwrap_or(std::cmp::Ordering::Equal)
                    });
            }
            SortOptions::ChangeAsc => {
                self.combined_tickers
                    .sort_by(|a: &(Exchange, Ticker, TickerStats, bool), b| {
                        a.2.daily_price_chg
                            .partial_cmp(&b.2.daily_price_chg)
                            .unwrap_or(std::cmp::Ordering::Equal)
                    });
            }
        }
    }

    fn change_sort_option(&mut self, option: SortOptions) {
        if self.selected_sort_option == option {
            self.selected_sort_option = match self.selected_sort_option {
                SortOptions::VolumeDesc => SortOptions::VolumeAsc,
                SortOptions::VolumeAsc => SortOptions::VolumeDesc,
                SortOptions::ChangeDesc => SortOptions::ChangeAsc,
                SortOptions::ChangeAsc => SortOptions::ChangeDesc,
            };
        } else {
            self.selected_sort_option = option;
        }

        self.update_combined_tickers();
    }

    fn favorite_ticker(&mut self, exchange: Exchange, ticker: Ticker) {
        for (ex, tick, _, is_fav) in &mut self.combined_tickers {
            if ex == &exchange && tick == &ticker {
                *is_fav = !*is_fav;
            }
        }

        self.favorited_tickers = self
            .combined_tickers
            .iter()
            .filter(|(_, _, _, is_fav)| *is_fav)
            .map(|(exchange, ticker, _, _)| (*exchange, *ticker))
            .collect();
    }

    pub fn get_favorited_tickers(&self) -> Vec<(Exchange, Ticker)> {
        self.combined_tickers
            .iter()
            .filter(|(_, _, _, is_fav)| *is_fav)
            .map(|(exchange, ticker, _, _)| (*exchange, *ticker))
            .collect()
    }

    fn compute_display_data(ticker: &Ticker, stats: &TickerStats) -> TickerDisplayData {
        let (ticker_str, market) = ticker.get_string();
        let display_ticker = if ticker_str.len() >= 11 {
            ticker_str[..9].to_string() + "..."
        } else {
            ticker_str + {
                match market {
                    MarketType::Spot => "",
                    MarketType::LinearPerps => "P",
                }
            }
        };

        TickerDisplayData {
            display_ticker,
            price_change_display: convert_to_pct_change(stats.daily_price_chg).to_string(),
            volume_display: convert_to_currency_abbr(stats.daily_volume).to_string(),
            mark_price_display: stats.mark_price.to_string(),
            card_color_alpha: { (stats.daily_price_chg / 8.0).clamp(-1.0, 1.0) },
        }
    }

    fn matches_exchange(ex: &Exchange, tab: &TickerTab) -> bool {
        match tab {
            TickerTab::Bybit => matches!(ex, Exchange::BybitLinear | Exchange::BybitSpot),
            TickerTab::Binance => matches!(ex, Exchange::BinanceFutures | Exchange::BinanceSpot),
            TickerTab::Rithmic => matches!(ex, Exchange::Rithmic),
            _ => false,
        }
    }

    fn create_ticker_container<'a>(
        &'a self,
        is_visible: bool,
        exchange: Exchange,
        ticker: &'a Ticker,
        is_fav: bool,
    ) -> Container<'a, Message> {
        if !is_visible {
            return container(column![].width(Length::Fill).height(Length::Fixed(60.0)));
        }

        let display_data = &self.display_cache[&(exchange, *ticker)];

        container(
            if let Some((selected_ticker, selected_exchange)) = &self.expand_ticker_card {
                if ticker == selected_ticker && exchange == *selected_exchange {
                    create_expanded_ticker_card(&exchange, ticker, display_data, is_fav)
                } else {
                    create_ticker_card(&exchange, ticker, display_data)
                }
            } else {
                create_ticker_card(&exchange, ticker, display_data)
            },
        )
        .style(style::ticker_card)
    }

    fn is_container_visible(&self, index: usize, bounds: Size) -> bool {
        let item_top = SEARCH_BAR_HEIGHT + (index as f32 * TICKER_CARD_HEIGHT);
        let item_bottom = item_top + TICKER_CARD_HEIGHT;

        (item_bottom >= (self.scroll_offset.y - (2.0 * TICKER_CARD_HEIGHT)))
            && (item_top <= (self.scroll_offset.y + bounds.height + (2.0 * TICKER_CARD_HEIGHT)))
    }

    pub fn is_open(&self) -> bool {
        self.is_show
    }

    pub fn toggle_table(&mut self) {
        self.is_show = !self.is_show;
    }

    pub fn update(&mut self, message: Message) -> Task<Message> {
        match message {
            Message::ChangeTickersTableTab(tab) => {
                self.selected_tab = tab;
            }
            Message::UpdateSearchQuery(query) => {
                self.search_query = query.to_uppercase();
            }
            Message::ChangeSortOption(option) => {
                self.change_sort_option(option);
            }
            Message::ShowSortingOptions => {
                self.show_sort_options = !self.show_sort_options;
            }
            Message::ExpandTickerCard(is_ticker) => {
                self.expand_ticker_card = is_ticker;
            }
            Message::FavoriteTicker(exchange, ticker) => {
                self.favorite_ticker(exchange, ticker);
            }
            Message::Scrolled(viewport) => {
                self.scroll_offset = viewport.absolute_offset();
            }
            Message::SetMarketFilter(market) => {
                if self.selected_market == market {
                    self.selected_market = None;
                } else {
                    self.selected_market = market;
                }
            }
            _ => {}
        }
        Task::none()
    }

    pub fn view(&self, bounds: Size) -> Element<'_, Message> {
<<<<<<< HEAD
        let all_button = create_tab_button(text("ALL"), &self.selected_tab, TickerTab::All);
        let bybit_button = create_tab_button(text("Bybit"), &self.selected_tab, TickerTab::Bybit);
        let binance_button =
            create_tab_button(text("Binance"), &self.selected_tab, TickerTab::Binance);
        let rithmic_button =
            create_tab_button(text("Rithmic"), &self.selected_tab, TickerTab::Rithmic);
        let favorites_button = create_tab_button(
            text(char::from(Icon::StarFilled).to_string())
                .font(ICON_FONT)
                .width(11),
            &self.selected_tab,
            TickerTab::Favorites,
        );

        let spot_market_button = button(text("Spot"))
            .on_press(Message::SetMarketFilter(Some(MarketType::Spot)))
            .style(move |theme, status| style::button_transparent(theme, status, false));

        let perp_market_button = button(text("Linear Perps"))
            .on_press(Message::SetMarketFilter(Some(MarketType::LinearPerps)))
            .style(move |theme, status| style::button_transparent(theme, status, false));

=======
>>>>>>> 62c4b9a0
        let show_sorting_button = button(get_icon_text(Icon::Sort, 14).align_x(Horizontal::Center))
            .on_press(Message::ShowSortingOptions);

        let search_bar_row = row![
            text_input("Search for a ticker...", &self.search_query)
                .style(style::search_input)
                .on_input(Message::UpdateSearchQuery)
                .align_x(Horizontal::Left)
                .padding(6),
            if self.show_sort_options {
                show_sorting_button
                    .style(move |theme, status| style::button::transparent(theme, status, true))
            } else {
                show_sorting_button
                    .style(move |theme, status| style::button::transparent(theme, status, false))
            }
        ]
        .align_y(Vertical::Center)
        .spacing(4);

        let sort_options_column = {
            let spot_market_button = button(text("Spot"))
                .on_press(Message::SetMarketFilter(Some(MarketType::Spot)))
                .style(move |theme, status| style::button::transparent(theme, status, false));

            let perp_market_button = button(text("Linear Perps"))
                .on_press(Message::SetMarketFilter(Some(MarketType::LinearPerps)))
                .style(move |theme, status| style::button::transparent(theme, status, false));

            let volume_sort_button = button(
                row![
                    text("Volume"),
                    get_icon_text(
                        if self.selected_sort_option == SortOptions::VolumeDesc {
                            Icon::SortDesc
                        } else {
                            Icon::SortAsc
                        },
                        14
                    )
                ]
                .spacing(4)
                .align_y(Vertical::Center),
            )
            .on_press(Message::ChangeSortOption(SortOptions::VolumeAsc));

            let change_sort_button = button(
                row![
                    text("Change"),
                    get_icon_text(
                        if self.selected_sort_option == SortOptions::ChangeDesc {
                            Icon::SortDesc
                        } else {
                            Icon::SortAsc
                        },
                        14
                    )
                ]
                .spacing(4)
                .align_y(Vertical::Center),
            )
            .on_press(Message::ChangeSortOption(SortOptions::ChangeAsc));

            column![
                row![
                    Space::new(Length::FillPortion(2), Length::Shrink),
                    match self.selected_sort_option {
                        SortOptions::VolumeAsc | SortOptions::VolumeDesc => volume_sort_button
                            .style(move |theme, status| {
                                style::button::transparent(theme, status, true)
                            }),
                        _ => volume_sort_button.style(move |theme, status| {
                            style::button::transparent(theme, status, false)
                        }),
                    },
                    Space::new(Length::FillPortion(1), Length::Shrink),
                    match self.selected_sort_option {
                        SortOptions::ChangeAsc | SortOptions::ChangeDesc => change_sort_button
                            .style(move |theme, status| {
                                style::button::transparent(theme, status, true)
                            }),
                        _ => change_sort_button.style(move |theme, status| {
                            style::button::transparent(theme, status, false)
                        }),
                    },
                    Space::new(Length::FillPortion(2), Length::Shrink),
                ],
                row![
                    Space::new(Length::FillPortion(1), Length::Shrink),
                    match self.selected_market {
                        Some(MarketType::Spot) => spot_market_button.style(move |theme, status| {
                            style::button::transparent(theme, status, true)
                        }),
                        _ => spot_market_button.style(move |theme, status| {
                            style::button::transparent(theme, status, false)
                        }),
                    },
                    Space::new(Length::FillPortion(1), Length::Shrink),
                    match self.selected_market {
                        Some(MarketType::LinearPerps) =>
                            perp_market_button.style(move |theme, status| {
                                style::button::transparent(theme, status, true)
                            }),
                        _ => perp_market_button.style(move |theme, status| {
                            style::button::transparent(theme, status, false)
                        }),
                    },
                    Space::new(Length::FillPortion(1), Length::Shrink),
                ],
                horizontal_rule(1.0).style(style::split_ruler),
            ]
            .padding(4)
            .spacing(4)
        };

        let exchange_filters_row = {
            let all_button = create_tab_button(text("ALL"), &self.selected_tab, TickerTab::All);
            let bybit_button =
                create_tab_button(text("Bybit"), &self.selected_tab, TickerTab::Bybit);
            let binance_button =
                create_tab_button(text("Binance"), &self.selected_tab, TickerTab::Binance);
            let favorites_button = create_tab_button(
                text(char::from(Icon::StarFilled).to_string()).font(ICON_FONT),
                &self.selected_tab,
                TickerTab::Favorites,
            );

            row![
                favorites_button,
                horizontal_space(),
                all_button,
                horizontal_space(),
                bybit_button,
                horizontal_space(),
                binance_button,
                Space::new(Length::FillPortion(1), Length::Shrink),
                rithmic_button,
            ]
        };

        let mut content = column![search_bar_row,]
            .spacing(8)
            .padding(padding::right(8))
            .width(Length::Fill);

        if self.show_sort_options {
            content = content.push(sort_options_column);
        };

        content = content.push(exchange_filters_row);

        let mut ticker_cards = column![].spacing(4);

        match self.selected_tab {
            TickerTab::All => {
                ticker_cards =
                    self.combined_tickers
                        .iter()
                        .filter(|(_, ticker, _, _)| {
                            let (ticker, market) = ticker.get_string();
                            ticker.contains(&self.search_query)
                                && match self.selected_market {
                                    Some(market_type) => market == market_type,
                                    None => true,
                                }
                        })
                        .enumerate()
                        .fold(
                            ticker_cards,
                            |ticker_cards, (index, (exchange, ticker, _, is_fav))| {
                                let is_visible = self.is_container_visible(index, bounds);
                                ticker_cards.push(self.create_ticker_container(
                                    is_visible, *exchange, ticker, *is_fav,
                                ))
                            },
                        );
            }
            TickerTab::Favorites => {
                ticker_cards =
                    self.combined_tickers
                        .iter()
                        .filter(|(_, ticker, _, is_fav)| {
                            let (ticker, market) = ticker.get_string();
                            *is_fav
                                && ticker.contains(&self.search_query)
                                && match self.selected_market {
                                    Some(market_type) => market == market_type,
                                    None => true,
                                }
                        })
                        .enumerate()
                        .fold(
                            ticker_cards,
                            |ticker_cards, (index, (exchange, ticker, _, is_fav))| {
                                let is_visible = self.is_container_visible(index, bounds);
                                ticker_cards.push(self.create_ticker_container(
                                    is_visible, *exchange, ticker, *is_fav,
                                ))
                            },
                        );
            }
            _ => {
                ticker_cards = self
                    .combined_tickers
                    .iter()
                    .filter(|(ex, ticker, _, _)| {
                        let (ticker, market) = ticker.get_string();
                        Self::matches_exchange(ex, &self.selected_tab)
                            && ticker.contains(&self.search_query)
                            && match self.selected_market {
                                Some(market_type) => market == market_type,
                                None => true,
                            }
                    })
                    .enumerate()
                    .fold(
                        ticker_cards,
                        |ticker_cards, (index, (ex, ticker, _, is_fav))| {
                            let is_visible = self.is_container_visible(index, bounds);
                            ticker_cards.push(
                                self.create_ticker_container(is_visible, *ex, ticker, *is_fav),
                            )
                        },
                    );
            }
        }

        content = content.push(ticker_cards);

        scrollable::Scrollable::with_direction(
            content,
            scrollable::Direction::Vertical(
                scrollable::Scrollbar::new().width(8).scroller_width(6),
            ),
        )
        .on_scroll(Message::Scrolled)
        .style(style::scroll_bar)
        .into()
    }
}

fn create_ticker_card<'a>(
    exchange: &Exchange,
    ticker: &Ticker,
    display_data: &'a TickerDisplayData,
) -> Column<'a, Message> {
    let color_column = container(column![])
        .height(Length::Fill)
        .width(Length::Fixed(2.0))
        .style(move |theme| style::ticker_card_bar(theme, display_data.card_color_alpha));

    column![
        button(row![
            color_column,
            column![
                row![
                    row![
                        match exchange {
                            Exchange::BybitLinear | Exchange::BybitSpot =>
                                get_icon_text(Icon::BybitLogo, 12),
                            Exchange::BinanceFutures | Exchange::BinanceSpot =>
                                get_icon_text(Icon::BinanceLogo, 12),
                            Exchange::Rithmic =>
                                get_icon_text(Icon::RithmicLogo, 12),
                        },
                        text(&display_data.display_ticker),
                    ]
                    .spacing(2)
                    .align_y(alignment::Vertical::Center),
                    Space::new(Length::Fill, Length::Shrink),
                    text(&display_data.price_change_display),
                ]
                .spacing(4)
                .align_y(alignment::Vertical::Center),
                row![
                    text(&display_data.mark_price_display),
                    Space::new(Length::Fill, Length::Shrink),
                    text(&display_data.volume_display),
                ]
                .spacing(4),
            ]
            .padding(8)
            .spacing(4),
        ])
        .style(style::button::ticker_card)
        .on_press(Message::ExpandTickerCard(Some((*ticker, *exchange))))
    ]
    .height(Length::Fixed(60.0))
}

fn create_expanded_ticker_card<'a>(
    exchange: &Exchange,
    ticker: &Ticker,
    display_data: &'a TickerDisplayData,
    is_fav: bool,
) -> Column<'a, Message> {
    let (ticker_str, market) = ticker.get_string();

    column![
        row![
            button(get_icon_text(Icon::Return, 11))
                .on_press(Message::ExpandTickerCard(None))
                .style(move |theme, status| style::button::transparent(theme, status, false)),
            button(if is_fav {
                get_icon_text(Icon::StarFilled, 11)
            } else {
                get_icon_text(Icon::Star, 11)
            })
            .on_press(Message::FavoriteTicker(*exchange, *ticker))
            .style(move |theme, status| style::button::transparent(theme, status, false)),
        ]
        .spacing(2),
        row![
            match exchange {
                Exchange::BybitLinear | Exchange::BybitSpot => get_icon_text(Icon::BybitLogo, 12),
                Exchange::BinanceFutures | Exchange::BinanceSpot =>
                    get_icon_text(Icon::BinanceLogo, 12),
                Exchange::Rithmic => get_icon_text(Icon::RithmicLogo, 12),
            },
            text(
                ticker_str + {
                    match market {
                        MarketType::Spot => "",
                        MarketType::LinearPerps => " Perp",
                    }
                }
            ),
        ]
        .spacing(2),
        column![
            row![
                text("Last Updated Price: ").size(11),
                Space::new(Length::Fill, Length::Shrink),
                text(&display_data.mark_price_display)
            ],
            row![
                text("Daily Change: ").size(11),
                Space::new(Length::Fill, Length::Shrink),
                text(&display_data.price_change_display),
            ],
            row![
                text("Daily Volume: ").size(11),
                Space::new(Length::Fill, Length::Shrink),
                text(&display_data.volume_display),
            ],
        ]
        .spacing(4),
        column![
            button(text("Heatmap Chart").align_x(Horizontal::Center))
                .on_press(Message::TickerSelected(
                    *ticker,
                    *exchange,
                    "heatmap".to_string()
                ))
                .width(Length::Fixed(180.0)),
            button(text("Footprint Chart").align_x(Horizontal::Center))
                .on_press(Message::TickerSelected(
                    *ticker,
                    *exchange,
                    "footprint".to_string()
                ))
                .width(Length::Fixed(180.0)),
            button(text("Candlestick Chart").align_x(Horizontal::Center))
                .on_press(Message::TickerSelected(
                    *ticker,
                    *exchange,
                    "candlestick".to_string()
                ))
                .width(Length::Fixed(180.0)),
            button(text("Time&Sales").align_x(Horizontal::Center))
                .on_press(Message::TickerSelected(
                    *ticker,
                    *exchange,
                    "time&sales".to_string()
                ))
                .width(Length::Fixed(160.0)),
        ]
        .width(Length::Fill)
        .spacing(2),
    ]
    .padding(padding::top(8).right(16).left(16).bottom(16))
    .spacing(12)
}

fn create_tab_button<'a>(
    text: Text<'a, Theme, Renderer>,
    current_tab: &TickerTab,
    target_tab: TickerTab,
) -> Button<'a, Message, Theme, Renderer> {
    let mut btn =
        button(text).style(move |theme, status| style::button::transparent(theme, status, false));
    if *current_tab != target_tab {
        btn = btn.on_press(Message::ChangeTickersTableTab(target_tab));
    }
    btn
}

fn convert_to_currency_abbr(price: f32) -> String {
    if price > 1_000_000_000.0 {
        format!("${:.2}b", price / 1_000_000_000.0)
    } else if price > 1_000_000.0 {
        format!("${:.1}m", price / 1_000_000.0)
    } else if price > 1000.0 {
        format!("${:.2}k", price / 1000.0)
    } else {
        format!("${price:.2}")
    }
}

fn convert_to_pct_change(change: f32) -> String {
    if change > 0.0 {
        format!("+{change:.2}%")
    } else {
        format!("{change:.2}%")
    }
}<|MERGE_RESOLUTION|>--- conflicted
+++ resolved
@@ -308,31 +308,6 @@
     }
 
     pub fn view(&self, bounds: Size) -> Element<'_, Message> {
-<<<<<<< HEAD
-        let all_button = create_tab_button(text("ALL"), &self.selected_tab, TickerTab::All);
-        let bybit_button = create_tab_button(text("Bybit"), &self.selected_tab, TickerTab::Bybit);
-        let binance_button =
-            create_tab_button(text("Binance"), &self.selected_tab, TickerTab::Binance);
-        let rithmic_button =
-            create_tab_button(text("Rithmic"), &self.selected_tab, TickerTab::Rithmic);
-        let favorites_button = create_tab_button(
-            text(char::from(Icon::StarFilled).to_string())
-                .font(ICON_FONT)
-                .width(11),
-            &self.selected_tab,
-            TickerTab::Favorites,
-        );
-
-        let spot_market_button = button(text("Spot"))
-            .on_press(Message::SetMarketFilter(Some(MarketType::Spot)))
-            .style(move |theme, status| style::button_transparent(theme, status, false));
-
-        let perp_market_button = button(text("Linear Perps"))
-            .on_press(Message::SetMarketFilter(Some(MarketType::LinearPerps)))
-            .style(move |theme, status| style::button_transparent(theme, status, false));
-
-=======
->>>>>>> 62c4b9a0
         let show_sorting_button = button(get_icon_text(Icon::Sort, 14).align_x(Horizontal::Center))
             .on_press(Message::ShowSortingOptions);
 
@@ -468,7 +443,7 @@
                 bybit_button,
                 horizontal_space(),
                 binance_button,
-                Space::new(Length::FillPortion(1), Length::Shrink),
+                horizontal_space(),
                 rithmic_button,
             ]
         };
@@ -655,7 +630,7 @@
             text(
                 ticker_str + {
                     match market {
-                        MarketType::Spot => "",
+                        MarketType::Spot | MarketType::Futures => "",
                         MarketType::LinearPerps => " Perp",
                     }
                 }
