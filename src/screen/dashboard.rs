--- conflicted
+++ resolved
@@ -4,21 +4,11 @@
 pub use pane::{PaneContent, PaneSettings, PaneState};
 
 use crate::{
-<<<<<<< HEAD
-    charts::{
-        candlestick::CandlestickChart, footprint::FootprintChart, Message as ChartMessage
-    },
-    data_providers::{
-        self, binance, bybit, rithmic, fetcher::FetchRange, Depth, Exchange, Kline, OpenInterest,
-        StreamConfig, TickMultiplier, Ticker, TickerInfo, Timeframe, Trade
-    },
-=======
     StreamType,
     aggr::TickMultiplier,
     charts::{self, ChartBasis, candlestick::CandlestickChart, footprint::FootprintChart},
     fetcher::FetchRange,
     layout::get_data_path,
->>>>>>> 43926a58
     screen::{InfoType, notification_modal},
     style,
     window::{self, Window},
@@ -26,7 +16,7 @@
 
 use exchanges::{
     Kline, OpenInterest, Ticker, TickerInfo, Timeframe, Trade,
-    adapter::{Event as ExchangeEvent, Exchange, StreamConfig, binance, bybit},
+    adapter::{Event as ExchangeEvent, Exchange, StreamConfig, binance, bybit, rithmic},
     depth::Depth,
 };
 
@@ -628,53 +618,6 @@
             },
             Message::FetchTrades(window_id, pane, from_time, to_time, stream_type) => {
                 if let StreamType::DepthAndTrades { exchange, ticker } = stream_type {
-<<<<<<< HEAD
-                    match exchange {
-                        Exchange::BinanceFutures | Exchange::BinanceSpot => {
-                            return Task::perform(
-                                binance::fetch_trades(ticker, from_time),
-                                move |result| match result {
-                                    Ok(trades) => Message::DistributeFetchedTrades(
-                                        window_id,
-                                        pane,
-                                        trades,
-                                        stream_type,
-                                        to_time,
-                                    ),
-                                    Err(err) => Message::ErrorOccurred(
-                                        window_id,
-                                        Some(pane),
-                                        DashboardError::Fetch(err.to_string()),
-                                    ),
-                                },
-                            )
-                        }
-                        Exchange::Rithmic => {
-                            return Task::perform(
-                                rithmic::fetch_trades(ticker, from_time),
-                                move |result| match result {
-                                    Ok(trades) => Message::DistributeFetchedTrades(
-                                        window_id,
-                                        pane,
-                                        trades,
-                                        stream_type,
-                                        to_time,
-                                    ),
-                                    Err(err) => Message::ErrorOccurred(
-                                        window_id,
-                                        Some(pane),
-                                        DashboardError::Fetch(err.to_string()),
-                                    ),
-                                },
-                            )
-                        }
-                        _ => {
-                            self.notification_manager.remove_info_type(
-                                window_id,
-                                &pane,
-                                &InfoType::FetchingTrades(0),
-                            );
-=======
                     if exchange == Exchange::BinanceFutures || exchange == Exchange::BinanceSpot {
                         let data_path = get_data_path(&format!("market_data/binance/",));
 
@@ -701,16 +644,14 @@
                             &pane,
                             &InfoType::FetchingTrades(0),
                         );
->>>>>>> 43926a58
-
-                            return Task::done(Message::ErrorOccurred(
-                                window_id,
-                                Some(pane),
-                                DashboardError::Fetch(format!(
-                                    "No trade fetch support for {exchange:?}"
-                                )),
-                            ))
-                        }
+
+                        return Task::done(Message::ErrorOccurred(
+                            window_id,
+                            Some(pane),
+                            DashboardError::Fetch(format!(
+                                "No trade fetch support for {exchange:?}"
+                            )),
+                        ));
                     }
                 }
             }
@@ -1416,10 +1357,10 @@
                                     .map(market_msg.clone())
                                 }
                                 Exchange::Rithmic => {
-                                    Subscription::run_with(
-                                        config,
-                                        move |cfg| rithmic::connect_market_stream(cfg.id)
-                                    ).map(market_msg.clone())
+                                    Subscription::run_with(config,move |cfg| {
+                                        rithmic::connect_market_stream(cfg.id)
+                                    })
+                                    .map(market_msg.clone())
                                 }
                             })
                         }
@@ -1458,10 +1399,10 @@
                         .map(market_msg.clone())
                     }
                     Exchange::Rithmic => {
-                        Subscription::run_with(
-                            config,
-                            move |cfg| rithmic::connect_kline_stream(cfg.id.clone(), cfg.market_type)
-                        ).map(market_msg.clone())
+                        Subscription::run_with(config, move |cfg| {
+                            rithmic::connect_kline_stream(cfg.id.clone(), cfg.market_type)
+                        })
+                        .map(market_msg.clone())
                     }
                 });
             }
@@ -1577,8 +1518,7 @@
                 move |klines| Message::FetchEvent(req_id, klines, stream, pane, window_id),
             ),
             Exchange::Rithmic => Task::perform(
-                rithmic::fetch_klines(ticker, timeframe, range)
-                    .map_err(|err| format!("{err}")),
+                rithmic::fetch_klines(ticker, timeframe, range).map_err(|err| format!("{err}")),
                 move |klines| Message::FetchEvent(req_id, klines, stream, pane, window_id),
             ),
         },
